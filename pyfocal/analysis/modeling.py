--- conflicted
+++ resolved
@@ -1,10 +1,7 @@
-<<<<<<< HEAD
-from ..interfaces.factories import FitterFactory
-=======
 from __future__ import (absolute_import, division, print_function,
                         unicode_literals)
 from astropy.modeling import models, fitting
->>>>>>> 07b30361
+from ..interfaces.factories import FitterFactory
 
 def apply_model(model, x, y_init, fitter_name=None):
 
@@ -13,6 +10,4 @@
     else:
         fitter = FitterFactory.default_fitter()
 
-    result = fitter(model, x, y_init)
-
-    return result+    return model