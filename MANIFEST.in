include README.rst

<<<<<<< HEAD
include distribute_setup.py
recursive-include specutils *.pyx *.c
=======
include ez_setup.py
include ah_bootstrap.py
include setup.cfg
>>>>>>> f0887755

recursive-include docs *
recursive-include licenses *
recursive-include cextern *
recursive-include scripts *

exclude *.pyc *.o
prune docs/_build
prune build

recursive-include astropy_helpers *
exclude astropy_helpers/.git
exclude astropy_helpers/.gitignore<|MERGE_RESOLUTION|>--- conflicted
+++ resolved
@@ -1,13 +1,10 @@
 include README.rst
 
-<<<<<<< HEAD
-include distribute_setup.py
-recursive-include specutils *.pyx *.c
-=======
 include ez_setup.py
 include ah_bootstrap.py
 include setup.cfg
->>>>>>> f0887755
+
+recursive-include specutils *.pyx *.c
 
 recursive-include docs *
 recursive-include licenses *
